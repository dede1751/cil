--- conflicted
+++ resolved
@@ -1,10 +1,6 @@
 general:
   seed: 42
-<<<<<<< HEAD
-  run_id: 'ensemble-6'
-=======
   run_id: 'nn'
->>>>>>> f51394b9
 
 data:
   use_full_dataset: True
@@ -32,7 +28,6 @@
   gradient_accumulation_steps: 1
   weight_decay: 0.01
 
-<<<<<<< HEAD
 ensemble:
   path: 'ensemble/'
   models:
@@ -60,7 +55,7 @@
       base_model: 'cardiffnlp/twitter-roberta-base-sentiment-latest'
       max_len: 128
       lora_r: null
-=======
+
 logit: 
   max_iter: 1000
 
@@ -86,5 +81,4 @@
   dropout_prob: 0.0
   lr: 1.e-4
   epochs: 100
-  batch_size: 32
->>>>>>> f51394b9
+  batch_size: 32