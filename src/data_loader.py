--- conflicted
+++ resolved
@@ -4,15 +4,9 @@
 from datasets import DatasetDict, Dataset
 import pandas as pd
 from box import Box
-<<<<<<< HEAD
-from torch.utils.data import DataLoader
-from transformers import DataCollatorWithPadding, AutoTokenizer
-from sklearn.model_selection import train_test_split
-=======
 from transformers import AutoTokenizer
 from sklearn.model_selection import train_test_split
 
->>>>>>> 2420b922
 
 class TwitterDataset():
     """
@@ -53,24 +47,6 @@
         train_df = pd.concat([train_neg, train_pos], ignore_index=True)
 
         test_df = self._read_data("test_data.txt")
-<<<<<<< HEAD
-        test_df['tweet'] = test_df['tweet'].apply(lambda x: ",".join(x.split(",", 1)[1:]))
-
-        train_df, val_df = train_test_split(train_df, test_size=0.2)
-
-        # Remove duplicates, keeping the most common label
-        most_common_labels = train_df.groupby('tweet')['label'].agg(lambda x: x.value_counts().idxmax())
-        train_df = train_df.drop_duplicates(subset='tweet').set_index('tweet')
-        train_df['label'] = most_common_labels
-
-        self.dataset = DatasetDict({
-            'train': Dataset.from_pandas(train_df),
-            'eval': Dataset.from_pandas(val_df),
-            'test': Dataset.from_pandas(test_df)
-        })
-
-    def to_hf_dataloader(self, tokenizer: AutoTokenizer) -> tuple[DataLoader, DataLoader]:
-=======
         test_df['text'] = test_df['text'].apply(lambda x: ",".join(x.split(",", 1)[1:]))
 
         train_df, eval_df = train_test_split(
@@ -104,42 +80,24 @@
         self,
         tokenizer: AutoTokenizer,
     ) -> DatasetDict:
->>>>>>> 2420b922
         """
         Tokenize the dataset using a HuggingFace AutoTokenizer.
         :param tokenizer: A HuggingFace AutoTokenizer object.
         :return: Tokenized split datasets ready for the HF Trainer
         """
-<<<<<<< HEAD
-        tokenized = self.dataset.map(lambda x:
-            tokenizer(x['tweet'], max_length=self.cfg.hf.max_len, padding='max_length', truncation=True),
-            batched=True)
-
-        tokenized['train'].set_format('torch', columns=["input_ids", "attention_mask", "label"])
-        tokenized['eval'].set_format('torch', columns=["input_ids", "attention_mask", "label"])
-        tokenized['test'].set_format('torch', columns=["input_ids", "attention_mask"])
-=======
         def tokenize_fn(examples):
             return tokenizer(
                 examples['text'],
                 max_length=self.cfg.llm.max_len,
                 padding='max_length',
                 truncation=True)
->>>>>>> 2420b922
 
         tokenized = self.dataset.map(tokenize_fn, batched=True)
         tokenized["train"].set_format(type='torch', columns=['input_ids', 'attention_mask', 'label'])
         tokenized["eval"].set_format(type='torch', columns=['input_ids', 'attention_mask', 'label'])
         tokenized["test"].set_format(type='torch', columns=['input_ids', 'attention_mask'])
 
-<<<<<<< HEAD
-        train = DataLoader(tokenized['train'], shuffle=True, batch_size=self.cfg.hf.train_batch, collate_fn=data_collator)
-        eval = DataLoader(tokenized['eval'], shuffle=True, batch_size=self.cfg.hf.train_batch, collate_fn=data_collator)
-        test = DataLoader(tokenized['test'], batch_size = self.cfg.hf.test_batch, collate_fn=data_collator)
-        return train, eval, test
-=======
         return tokenized
->>>>>>> 2420b922
 
 
 if __name__ == "__main__":
@@ -147,10 +105,5 @@
 
     cfg = load_config()
     set_seed(cfg.general.seed)
-<<<<<<< HEAD
-    dataset = TwitterDataset(cfg)
-    train_hf, val_hf, test_hf = dataset.to_hf_dataloader(AutoTokenizer.from_pretrained(cfg.hf.model))
-=======
     twitter = TwitterDataset(cfg)
-    #tokenized_dataset = twitter.tokenize_to_hf(AutoTokenizer.from_pretrained(cfg.llm.model))
->>>>>>> 2420b922
+    #tokenized_dataset = twitter.tokenize_to_hf(AutoTokenizer.from_pretrained(cfg.llm.model))