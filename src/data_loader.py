--- conflicted
+++ resolved
@@ -126,38 +126,28 @@
         return tokenized
 
 if __name__ == "__main__":
+    from tqdm import tqdm
+    from data_loader import TwitterDataset
+    from torch.utils.data import DataLoader
+    from transformers import DataCollatorWithPadding, AutoTokenizer
+
     from utils import load_config, set_seed
 
     cfg = load_config()
     set_seed(cfg.general.seed)
+
     twitter = TwitterDataset(cfg)
-<<<<<<< HEAD
-    #tokenized_dataset = twitter.tokenize_to_hf(AutoTokenizer.from_pretrained(cfg.llm.model))
-    
-    from tqdm import tqdm
-    from data_loader import TwitterDataset
-    from torch.utils.data import DataLoader
-    from transformers import DataCollatorWithPadding, AutoTokenizer
-    
     tokenizer = AutoTokenizer.from_pretrained(cfg.llm.model)
     tokenized_dataset = twitter.tokenize_to_hf(tokenizer)
-    
+
     data_collator = DataCollatorWithPadding(tokenizer=tokenizer)
     train_dl = DataLoader(tokenized_dataset['train'], shuffle=True, batch_size=1, collate_fn=data_collator)
     eval_dl = DataLoader(tokenized_dataset['eval'], shuffle=True, batch_size=1, collate_fn=data_collator)
     test_dl = DataLoader(tokenized_dataset['test'], shuffle=False, batch_size=1, collate_fn=data_collator)
-    
+
     count = 0
     max_len = 0
-    with tqdm(enumerate(train_dl), total=len(train_dl), desc=f"Train") as pbar:
-        for batch, x in pbar:
-            max_len = max(max_len, x['input_ids'].shape[1])
-            if len(x['input_ids'][0]) > 64: count += 1 
-            pbar.set_postfix({'Max len': max_len, 'Count': count})
-    
-    count = 0
-    max_len = 0
-    with tqdm(enumerate(eval_dl), total=len(eval_dl), desc=f"Eval") as pbar:
+    with tqdm(enumerate(train_dl), total=len(train_dl), desc="Train") as pbar:
         for batch, x in pbar:
             max_len = max(max_len, x['input_ids'].shape[1])
             if len(x['input_ids'][0]) > 64: count += 1 
@@ -165,11 +155,16 @@
 
     count = 0
     max_len = 0
-    with tqdm(enumerate(test_dl), total=len(test_dl), desc=f"Test") as pbar:
+    with tqdm(enumerate(eval_dl), total=len(eval_dl), desc="Eval") as pbar:
         for batch, x in pbar:
             max_len = max(max_len, x['input_ids'].shape[1])
             if len(x['input_ids'][0]) > 64: count += 1 
             pbar.set_postfix({'Max len': max_len, 'Count': count})
-=======
-    tokenized_dataset = twitter.tokenize_to_hf(AutoTokenizer.from_pretrained(cfg.llm.model))
->>>>>>> 295cd192
+
+    count = 0
+    max_len = 0
+    with tqdm(enumerate(test_dl), total=len(test_dl), desc="Test") as pbar:
+        for batch, x in pbar:
+            max_len = max(max_len, x['input_ids'].shape[1])
+            if len(x['input_ids'][0]) > 64: count += 1 
+            pbar.set_postfix({'Max len': max_len, 'Count': count})